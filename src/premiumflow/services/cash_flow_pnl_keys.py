from __future__ import annotations

from dataclasses import dataclass
from datetime import date
from typing import List, Optional, Set

from ..core.parser import NormalizedOptionTransaction
from .cash_flow_periods import (
    PeriodType,
    _clamp_period_to_range,
    _date_in_range,
    _group_date_to_period_key,
    _lot_overlaps_date_range,
    _lot_was_open_during_period,
)
from .leg_matching import MatchedLeg


@dataclass
class PnlPeriodCollectionOptions:
    """Options for collecting P&L period keys."""

    since: Optional[date] = None
    until: Optional[date] = None
    clamp_periods_to_range: bool = True


def _collect_pnl_period_keys(
    matched_legs: List[MatchedLeg],
    transactions: List[NormalizedOptionTransaction],
    period_type: PeriodType,
    *,
    options: Optional[PnlPeriodCollectionOptions] = None,
) -> Set[str]:
<<<<<<< HEAD
    """
    Collect the universe of period keys required for P&L aggregation upfront.
    """
    if options is None:
        options = PnlPeriodCollectionOptions()

=======
    """Collect the set of period keys that matter for P&L aggregation."""
>>>>>>> f07320a8
    all_period_keys: Set[str] = set()

    for txn in transactions:
        period_key, _ = _group_date_to_period_key(txn.activity_date, period_type)
        all_period_keys.add(period_key)

    for leg in matched_legs:
        for lot in leg.lots:
            if lot.is_closed and lot.realized_pnl is not None:
                if lot.closed_at and _date_in_range(lot.closed_at, options.since, options.until):
                    period_key, _ = _group_date_to_period_key(lot.closed_at, period_type)
                    all_period_keys.add(period_key)
            if _lot_was_open_during_period(lot, options.until):
                if lot.opened_at and _lot_overlaps_date_range(lot.opened_at, options.until):
                    period_key, _ = _group_date_to_period_key(lot.opened_at, period_type)
                    if options.clamp_periods_to_range:
                        period_key = _clamp_period_to_range(period_key, period_type, options.since)
                    all_period_keys.add(period_key)

    return all_period_keys<|MERGE_RESOLUTION|>--- conflicted
+++ resolved
@@ -32,16 +32,10 @@
     *,
     options: Optional[PnlPeriodCollectionOptions] = None,
 ) -> Set[str]:
-<<<<<<< HEAD
-    """
-    Collect the universe of period keys required for P&L aggregation upfront.
-    """
+    """Collect the set of period keys that matter for P&L aggregation."""
     if options is None:
         options = PnlPeriodCollectionOptions()
 
-=======
-    """Collect the set of period keys that matter for P&L aggregation."""
->>>>>>> f07320a8
     all_period_keys: Set[str] = set()
 
     for txn in transactions:
