# file-length-ignore
"""
Account-level cash flow and P&L reporting service.

This module provides functions to aggregate cash flow and profit/loss metrics
across all imports for an account, with time-based grouping (daily, weekly,
monthly, total).
"""

from __future__ import annotations

from dataclasses import dataclass
from datetime import date, datetime
from decimal import Decimal
from typing import Dict, List, Literal, Optional

from ..core.parser import NormalizedOptionTransaction
from ..persistence import SQLiteRepository
from .cash_flow_helpers import (
    ZERO,
    PeriodType,
    _aggregate_cash_flow_by_period,
    _clamp_period_to_range,
    _collect_pnl_period_keys,
    _date_in_range,
    _group_date_to_period_key,
    _lot_closed_by_assignment,
    _lot_overlaps_date_range,
    _lot_was_open_during_period,
    _parse_period_key_to_date,
)
<<<<<<< HEAD
from .cash_flow_pnl_keys import (
    PnlPeriodCollectionOptions,
    _collect_pnl_period_keys,
)
=======
>>>>>>> f07320a8
from .leg_matching import MatchedLeg
from .stock_lots import StockLotSummary, fetch_stock_lot_summaries
from .transaction_loader import (
    fetch_normalized_transactions,
    match_legs_from_transactions,
)

AssignmentHandling = Literal["include", "exclude"]
RealizedView = Literal["options", "stock", "combined"]


@dataclass(frozen=True)
class PeriodMetrics:
    """Cash flow and P&L metrics for a specific time period."""

    period_key: str  # Date string, week identifier, month identifier, or "total"
    period_label: str  # Human-readable label
    credits: Decimal
    debits: Decimal
    net_cash_flow: Decimal
    realized_profits_gross: Decimal  # Sum of positive realized P&L before fees
    realized_losses_gross: Decimal  # Sum of negative realized P&L before fees (absolute value)
    realized_pnl_gross: Decimal  # realized_profits_gross - realized_losses_gross
    realized_profits_net: Decimal  # Sum of positive realized P&L after fees
    realized_losses_net: Decimal  # Sum of negative realized P&L after fees (absolute value)
    realized_pnl_net: Decimal  # realized_profits_net - realized_losses_net
    assignment_realized_gross: Decimal  # Sum of assignment-driven realized P&L before fees
    assignment_realized_net: Decimal  # Assignment-driven realized P&L after fees
    unrealized_exposure: Decimal  # Credit at risk on open positions
    opening_fees: Decimal
    closing_fees: Decimal
    total_fees: Decimal
    realized_breakdowns: Dict[RealizedView, "RealizedViewTotals"]


@dataclass(frozen=True)
class CashFlowPnlReport:
    """Complete account-level cash flow and P&L report."""

    account_name: str
    account_number: Optional[str]
    period_type: PeriodType
    periods: List[PeriodMetrics]
    totals: PeriodMetrics  # Grand totals across all periods


@dataclass(frozen=True)
class RealizedViewTotals:
    """Aggregate realized P&L components for a specific view."""

    profits_gross: Decimal
    losses_gross: Decimal
    net_gross: Decimal
    profits_net: Decimal
    losses_net: Decimal
    net_net: Decimal


def _zero_realized_view_totals() -> RealizedViewTotals:
    """Return a zeroed-out RealizedViewTotals instance."""
    return RealizedViewTotals(
        profits_gross=ZERO,
        losses_gross=ZERO,
        net_gross=ZERO,
        profits_net=ZERO,
        losses_net=ZERO,
        net_net=ZERO,
    )


def _empty_realized_breakdowns() -> Dict[RealizedView, RealizedViewTotals]:
    """Return realized breakdowns with zero values for all views."""
    breakdowns: Dict[RealizedView, RealizedViewTotals] = {
        "options": _zero_realized_view_totals(),
        "stock": _zero_realized_view_totals(),
        "combined": _zero_realized_view_totals(),
    }
    return breakdowns


def _build_realized_breakdowns(  # noqa: PLR0913
    *,
    options_profits_gross: Decimal,
    options_losses_gross: Decimal,
    options_pnl_gross: Decimal,
    options_profits_net: Decimal,
    options_losses_net: Decimal,
    options_pnl_net: Decimal,
    stock_profits: Decimal,
    stock_losses: Decimal,
    stock_net: Decimal,
) -> Dict[RealizedView, RealizedViewTotals]:
    """Construct realized breakdowns for options, stock, and combined views."""
    options_totals = RealizedViewTotals(
        profits_gross=options_profits_gross,
        losses_gross=options_losses_gross,
        net_gross=options_pnl_gross,
        profits_net=options_profits_net,
        losses_net=options_losses_net,
        net_net=options_pnl_net,
    )
    stock_totals = RealizedViewTotals(
        profits_gross=stock_profits,
        losses_gross=stock_losses,
        net_gross=stock_net,
        profits_net=stock_profits,
        losses_net=stock_losses,
        net_net=stock_net,
    )
    combined_totals = RealizedViewTotals(
        profits_gross=options_profits_gross + stock_profits,
        losses_gross=options_losses_gross + stock_losses,
        net_gross=options_pnl_gross + stock_net,
        profits_net=options_profits_net + stock_profits,
        losses_net=options_losses_net + stock_losses,
        net_net=options_pnl_net + stock_net,
    )
    breakdowns: Dict[RealizedView, RealizedViewTotals] = {
        "options": options_totals,
        "stock": stock_totals,
        "combined": combined_totals,
    }
    return breakdowns


def _sum_realized_breakdown(periods: List[PeriodMetrics], view: RealizedView) -> RealizedViewTotals:
    """Sum realized breakdowns for the specified view across all periods."""
    return RealizedViewTotals(
        profits_gross=Decimal(sum(p.realized_breakdowns[view].profits_gross for p in periods)),
        losses_gross=Decimal(sum(p.realized_breakdowns[view].losses_gross for p in periods)),
        net_gross=Decimal(sum(p.realized_breakdowns[view].net_gross for p in periods)),
        profits_net=Decimal(sum(p.realized_breakdowns[view].profits_net for p in periods)),
        losses_net=Decimal(sum(p.realized_breakdowns[view].losses_net for p in periods)),
        net_net=Decimal(sum(p.realized_breakdowns[view].net_net for p in periods)),
    )


def _aggregate_realized_pnl(  # noqa: C901, PLR0913
    matched_legs: List[MatchedLeg],
    period_type: PeriodType,
    period_data: Dict[str, Dict[str, Decimal]],
    *,
    since: Optional[date] = None,
    until: Optional[date] = None,
    assignment_handling: AssignmentHandling = "include",
) -> None:
    """
    Aggregate realized P&L (gross and net) from closed lots into period_data.

    Realized P&L is attributed to the period when the lot was closed.
    Only includes lots closed within the date range (if filtering).
    """
    for leg in matched_legs:
        for lot in leg.lots:
            if lot.is_closed and lot.realized_pnl is not None and lot.closed_at:
                if not _date_in_range(lot.closed_at, since, until):
                    continue

                period_key, _ = _group_date_to_period_key(lot.closed_at, period_type)

                is_assignment_close = _lot_closed_by_assignment(lot)
                include_assignment = not (is_assignment_close and assignment_handling == "exclude")

                gross_realized = Decimal(lot.realized_pnl)
                if is_assignment_close:
                    period_data[period_key]["assignment_realized_gross"] += gross_realized
                if include_assignment:
                    if gross_realized >= ZERO:
                        period_data[period_key]["realized_profits_gross"] += gross_realized
                    else:
                        period_data[period_key]["realized_losses_gross"] += -gross_realized
                    period_data[period_key]["realized_pnl_gross"] += gross_realized

                if lot.net_pnl is None:
                    continue

                net_realized = Decimal(lot.net_pnl)
                if is_assignment_close:
                    period_data[period_key]["assignment_realized_net"] += net_realized
                if include_assignment:
                    if net_realized >= ZERO:
                        period_data[period_key]["realized_profits_net"] += net_realized
                    else:
                        period_data[period_key]["realized_losses_net"] += -net_realized
                    period_data[period_key]["realized_pnl_net"] += net_realized


def _aggregate_opening_fees(  # noqa: C901, PLR0913
    matched_legs: List[MatchedLeg],
    period_type: PeriodType,
    period_data: Dict[str, Dict[str, Decimal]],
    *,
    since: Optional[date] = None,
    until: Optional[date] = None,
    clamp_periods_to_range: bool = True,
) -> None:
    """Aggregate opening fees by the period in which each lot was opened."""
    for leg in matched_legs:
        for lot in leg.lots:
            if lot.opened_at is None:
                continue
            if since is not None and lot.closed_at and lot.closed_at < since:
                # Lot lifetime ends before the requested window—skip entirely
                continue

            period_key, _ = _group_date_to_period_key(lot.opened_at, period_type)
            if since is not None and lot.opened_at < since:
                if not clamp_periods_to_range:
                    continue
                period_key = _clamp_period_to_range(period_key, period_type, since)
            elif not _date_in_range(lot.opened_at, since, until):
                continue

            open_fees = Decimal(lot.open_fees)
            if open_fees == ZERO:
                continue
            if period_key not in period_data:
                if not clamp_periods_to_range:
                    continue
                period_data[period_key] = _empty_period_entry()
            period_data[period_key]["opening_fees"] += open_fees
            period_data[period_key]["total_fees"] += open_fees


def _aggregate_closing_fees(
    matched_legs: List[MatchedLeg],
    period_type: PeriodType,
    period_data: Dict[str, Dict[str, Decimal]],
    *,
    since: Optional[date] = None,
    until: Optional[date] = None,
) -> None:
    """Aggregate closing fees by the period in which each lot was closed."""
    for leg in matched_legs:
        for lot in leg.lots:
            if not lot.is_closed or lot.closed_at is None:
                continue
            if not _date_in_range(lot.closed_at, since, until):
                continue

            period_key, _ = _group_date_to_period_key(lot.closed_at, period_type)
            close_fees = Decimal(lot.close_fees)
            period_data[period_key]["closing_fees"] += close_fees
            period_data[period_key]["total_fees"] += close_fees


def _aggregate_unrealized_exposure(  # noqa: PLR0913
    matched_legs: List[MatchedLeg],
    period_type: PeriodType,
    period_data: Dict[str, Dict[str, Decimal]],
    *,
    since: Optional[date] = None,
    until: Optional[date] = None,
    clamp_periods_to_range: bool = True,
) -> None:
    """
    Aggregate unrealized exposure from lots that were open during the period.

    Unrealized exposure (credit at risk) is attributed to the period when each
    individual lot was opened. Includes lots whose lifetime overlaps the date
    range (opened before or during the range). Also includes lots that were
    open during the period but closed afterwards (for historical reports).

    Note: This represents the premium collected that could be retained if the
    position expires worthless, not the mark-to-market unrealized P&L.

    Parameters
    ----------
    clamp_periods_to_range
        If True, clamp unrealized exposure periods to the first period in the
        range when positions were opened before the range start.
    """
    for leg in matched_legs:
        for lot in leg.lots:
            # Include lots that were open during the period (currently open or closed after period end)
            if _lot_was_open_during_period(lot, until):
                if lot.opened_at and _lot_overlaps_date_range(lot.opened_at, until):
                    period_key, _ = _group_date_to_period_key(lot.opened_at, period_type)
                    # Clamp period if needed
                    if clamp_periods_to_range:
                        period_key = _clamp_period_to_range(period_key, period_type, since)
                    # Use open_premium for unrealized exposure (credit_remaining is 0 for closed lots)
                    # For open lots, credit_remaining equals open_premium, so this works for both
                    exposure = lot.credit_remaining if lot.is_open else lot.open_premium
                    period_data[period_key]["unrealized_exposure"] += exposure


def _parse_stock_lot_closed_date(value: Optional[str]) -> Optional[date]:
    """Parse a persisted stock lot closed_at timestamp into a date."""
    if not value:
        return None
    normalized = value
    if normalized.endswith("Z"):
        normalized = normalized[:-1] + "+00:00"
    try:
        parsed = datetime.fromisoformat(normalized)
    except ValueError:
        try:
            return date.fromisoformat(value.split("T")[0])
        except (ValueError, IndexError):
            return None
    return parsed.date()


def _empty_stock_realized_entry() -> Dict[str, Decimal]:
    """Return a zeroed-out holder for stock realized P&L components."""
    return {"profits": ZERO, "losses": ZERO, "net": ZERO}


def _aggregate_stock_realized_by_period(
    stock_lots: List[StockLotSummary],
    period_type: PeriodType,
    *,
    since: Optional[date] = None,
    until: Optional[date] = None,
) -> Dict[str, Dict[str, Decimal]]:
    """Aggregate realized stock P&L by lot closing period."""
    period_data: Dict[str, Dict[str, Decimal]] = {}

    for lot in stock_lots:
        if lot.status.lower() != "closed":
            continue

        closed_date = _parse_stock_lot_closed_date(lot.closed_at)
        if closed_date is None:
            continue
        if not _date_in_range(closed_date, since, until):
            continue

        period_key, _ = _group_date_to_period_key(closed_date, period_type)
        entry = period_data.setdefault(period_key, _empty_stock_realized_entry())

        realized_total = Decimal(lot.realized_pnl_total)
        if realized_total >= ZERO:
            entry["profits"] += realized_total
        else:
            entry["losses"] += -realized_total
        entry["net"] += realized_total

    return period_data


def _aggregate_pnl_by_period(  # noqa: PLR0913
    matched_legs: List[MatchedLeg],
    transactions: List[NormalizedOptionTransaction],
    period_type: PeriodType,
    *,
    since: Optional[date] = None,
    until: Optional[date] = None,
    clamp_periods_to_range: bool = True,
    assignment_handling: AssignmentHandling = "include",
) -> Dict[str, Dict[str, Decimal]]:
    """
    Aggregate gross/net realized P&L and unrealized exposure by time period.

    Parameters
    ----------
    matched_legs
        All matched legs (from full account history for proper matching)
    transactions
        Filtered transactions (for period initialization)
    period_type
        Time period type for grouping
    since
        Optional start date filter - only include P&L within this range
    until
        Optional end date filter - only include P&L within this range
    clamp_periods_to_range
        If True, clamp unrealized exposure periods to the first period in the
        range when positions were opened before the range start.
    assignment_handling
        Whether assignment-driven realized P&L should be included in the main
        realized totals ("include") or tracked separately ("exclude").

    Returns
    -------
    Dict[str, Dict[str, Decimal]]
        Dictionary mapping period_key to realized profit/loss, exposure, and fee data.
    """
    # Pre-populate period_data with all relevant period keys from both
    # transactions and matched_legs to ensure all periods are initialized upfront
    all_period_keys = _collect_pnl_period_keys(
        matched_legs,
        transactions,
        period_type,
        options=PnlPeriodCollectionOptions(
            since=since,
            until=until,
            clamp_periods_to_range=clamp_periods_to_range,
        ),
    )

    # Initialize all periods upfront
    period_data: Dict[str, Dict[str, Decimal]] = {}
    for period_key in all_period_keys:
        period_data[period_key] = _empty_period_entry()

    # Aggregate realized P&L from closed lots
    _aggregate_realized_pnl(
        matched_legs,
        period_type,
        period_data,
        since=since,
        until=until,
        assignment_handling=assignment_handling,
    )

    # Aggregate fees
    _aggregate_opening_fees(
        matched_legs,
        period_type,
        period_data,
        since=since,
        until=until,
        clamp_periods_to_range=clamp_periods_to_range,
    )
    _aggregate_closing_fees(matched_legs, period_type, period_data, since=since, until=until)

    # Aggregate unrealized exposure from lots that were open during the period
    _aggregate_unrealized_exposure(
        matched_legs,
        period_type,
        period_data,
        since=since,
        until=until,
        clamp_periods_to_range=clamp_periods_to_range,
    )

    return period_data


def _create_empty_report(
    account_name: str,
    account_number: Optional[str],
    period_type: PeriodType,
) -> CashFlowPnlReport:
    """Create an empty cash flow and P&L report."""
    return CashFlowPnlReport(
        account_name=account_name,
        account_number=account_number,
        period_type=period_type,
        periods=[],
        totals=PeriodMetrics(
            period_key="total",
            period_label="Total",
            credits=ZERO,
            debits=ZERO,
            net_cash_flow=ZERO,
            realized_profits_gross=ZERO,
            realized_losses_gross=ZERO,
            realized_pnl_gross=ZERO,
            realized_profits_net=ZERO,
            realized_losses_net=ZERO,
            realized_pnl_net=ZERO,
            assignment_realized_gross=ZERO,
            assignment_realized_net=ZERO,
            unrealized_exposure=ZERO,
            opening_fees=ZERO,
            closing_fees=ZERO,
            total_fees=ZERO,
            realized_breakdowns=_empty_realized_breakdowns(),
        ),
    )


def _filter_transactions_by_date(
    transactions: List[NormalizedOptionTransaction],
    *,
    since: Optional[date] = None,
    until: Optional[date] = None,
) -> List[NormalizedOptionTransaction]:
    """Filter transactions by date range for cash flow aggregation."""
    if since is None and until is None:
        return transactions

    return [
        txn
        for txn in transactions
        if (since is None or txn.activity_date >= since)
        and (until is None or txn.activity_date <= until)
    ]


def _generate_period_label(
    period_key: str,
    transactions: List[NormalizedOptionTransaction],
    period_type: PeriodType,
) -> str:
    """Generate a human-readable label for a period."""
    if period_key == "total":
        return "Total"

    # Try to find a transaction in this period to generate the label
    for txn in transactions:
        key, label = _group_date_to_period_key(txn.activity_date, period_type)
        if key == period_key:
            return label

    # Fallback: parse period_key to generate label (useful for periods with no transactions)
    period_date = _parse_period_key_to_date(period_key, period_type)
    if period_date:
        _, label = _group_date_to_period_key(period_date, period_type)
        return label

    return period_key


def _build_period_metrics(
    cash_flow_by_period: Dict[str, Dict[str, Decimal]],
    pnl_by_period: Dict[str, Dict[str, Decimal]],
    stock_realized_by_period: Dict[str, Dict[str, Decimal]],
    filtered_transactions: List[NormalizedOptionTransaction],
    period_type: PeriodType,
) -> List[PeriodMetrics]:
    """Combine cash flow and P&L data into PeriodMetrics objects."""
    all_period_keys = (
        set(cash_flow_by_period.keys())
        | set(pnl_by_period.keys())
        | set(stock_realized_by_period.keys())
    )
    periods: List[PeriodMetrics] = []

    for period_key in sorted(all_period_keys):
        period_label = _generate_period_label(period_key, filtered_transactions, period_type)

        cash_flow = cash_flow_by_period.get(period_key, {"credits": ZERO, "debits": ZERO})
        pnl = pnl_by_period.get(period_key, _empty_period_entry())
        stock_realized = stock_realized_by_period.get(period_key, _empty_stock_realized_entry())

        credits = Decimal(cash_flow["credits"])
        debits = Decimal(cash_flow["debits"])
        net_cash_flow = credits - debits
        realized_profits_gross = Decimal(pnl["realized_profits_gross"])
        realized_losses_gross = Decimal(pnl["realized_losses_gross"])
        realized_pnl_gross = Decimal(pnl["realized_pnl_gross"])
        realized_profits_net = Decimal(pnl["realized_profits_net"])
        realized_losses_net = Decimal(pnl["realized_losses_net"])
        realized_pnl_net = Decimal(pnl["realized_pnl_net"])
        assignment_realized_gross = Decimal(pnl["assignment_realized_gross"])
        assignment_realized_net = Decimal(pnl["assignment_realized_net"])
        unrealized_exposure = Decimal(pnl["unrealized_exposure"])
        opening_fees = Decimal(pnl["opening_fees"])
        closing_fees = Decimal(pnl["closing_fees"])
        total_fees = Decimal(pnl["total_fees"])
        stock_profits = Decimal(stock_realized["profits"])
        stock_losses = Decimal(stock_realized["losses"])
        stock_net = Decimal(stock_realized["net"])

        realized_breakdowns = _build_realized_breakdowns(
            options_profits_gross=realized_profits_gross,
            options_losses_gross=realized_losses_gross,
            options_pnl_gross=realized_pnl_gross,
            options_profits_net=realized_profits_net,
            options_losses_net=realized_losses_net,
            options_pnl_net=realized_pnl_net,
            stock_profits=stock_profits,
            stock_losses=stock_losses,
            stock_net=stock_net,
        )

        periods.append(
            PeriodMetrics(
                period_key=period_key,
                period_label=period_label,
                credits=credits,
                debits=debits,
                net_cash_flow=net_cash_flow,
                realized_profits_gross=realized_profits_gross,
                realized_losses_gross=realized_losses_gross,
                realized_pnl_gross=realized_pnl_gross,
                realized_profits_net=realized_profits_net,
                realized_losses_net=realized_losses_net,
                realized_pnl_net=realized_pnl_net,
                assignment_realized_gross=assignment_realized_gross,
                assignment_realized_net=assignment_realized_net,
                unrealized_exposure=unrealized_exposure,
                opening_fees=opening_fees,
                closing_fees=closing_fees,
                total_fees=total_fees,
                realized_breakdowns=realized_breakdowns,
            )
        )

    return periods


def _calculate_totals(periods: List[PeriodMetrics]) -> PeriodMetrics:
    """Calculate grand totals across all periods."""
    total_credits = Decimal(sum(p.credits for p in periods))
    total_debits = Decimal(sum(p.debits for p in periods))
    total_realized_profits_gross = Decimal(sum(p.realized_profits_gross for p in periods))
    total_realized_losses_gross = Decimal(sum(p.realized_losses_gross for p in periods))
    total_realized_pnl_gross = Decimal(sum(p.realized_pnl_gross for p in periods))
    total_realized_profits_net = Decimal(sum(p.realized_profits_net for p in periods))
    total_realized_losses_net = Decimal(sum(p.realized_losses_net for p in periods))
    total_realized_pnl_net = Decimal(sum(p.realized_pnl_net for p in periods))
    total_assignment_realized_gross = Decimal(sum(p.assignment_realized_gross for p in periods))
    total_assignment_realized_net = Decimal(sum(p.assignment_realized_net for p in periods))
    total_unrealized_exposure = Decimal(sum(p.unrealized_exposure for p in periods))
    total_opening_fees = Decimal(sum(p.opening_fees for p in periods))
    total_closing_fees = Decimal(sum(p.closing_fees for p in periods))
    total_fees = total_opening_fees + total_closing_fees
    stock_totals = _sum_realized_breakdown(periods, "stock")
    combined_totals = _sum_realized_breakdown(periods, "combined")
    options_totals = RealizedViewTotals(
        profits_gross=total_realized_profits_gross,
        losses_gross=total_realized_losses_gross,
        net_gross=total_realized_pnl_gross,
        profits_net=total_realized_profits_net,
        losses_net=total_realized_losses_net,
        net_net=total_realized_pnl_net,
    )
    realized_breakdowns: Dict[RealizedView, RealizedViewTotals] = {
        "options": options_totals,
        "stock": stock_totals,
        "combined": combined_totals,
    }

    return PeriodMetrics(
        period_key="total",
        period_label="Total",
        credits=total_credits,
        debits=total_debits,
        net_cash_flow=total_credits - total_debits,
        realized_profits_gross=total_realized_profits_gross,
        realized_losses_gross=total_realized_losses_gross,
        realized_pnl_gross=total_realized_pnl_gross,
        realized_profits_net=total_realized_profits_net,
        realized_losses_net=total_realized_losses_net,
        realized_pnl_net=total_realized_pnl_net,
        assignment_realized_gross=total_assignment_realized_gross,
        assignment_realized_net=total_assignment_realized_net,
        unrealized_exposure=total_unrealized_exposure,
        opening_fees=total_opening_fees,
        closing_fees=total_closing_fees,
        total_fees=total_fees,
        realized_breakdowns=realized_breakdowns,
    )


def generate_cash_flow_pnl_report(  # noqa: PLR0913
    repository: SQLiteRepository,
    *,
    account_name: str,
    account_number: Optional[str] = None,
    period_type: PeriodType = "total",
    ticker: Optional[str] = None,
    since: Optional[date] = None,
    until: Optional[date] = None,
    clamp_periods_to_range: bool = True,
    assignment_handling: AssignmentHandling = "include",
) -> CashFlowPnlReport:
    """
    Generate account-level cash flow and P&L report with time-based grouping.

    Parameters
    ----------
    repository
        SQLite repository for fetching transactions
    account_name
        Account name to filter by
    account_number
        Optional account number for disambiguation
    period_type
        Time period for grouping: "daily", "weekly", "monthly", or "total"
    ticker
        Optional ticker symbol to filter by
    since
        Optional start date for filtering
    until
        Optional end date for filtering
    clamp_periods_to_range
        If True (default), clamp unrealized exposure periods to the first period
        in the range when positions were opened before the range start. This
        ensures that reports only show periods within the requested date range.
        Set to False to show all periods with relevant data, including periods
        before the range start for unrealized exposure.
    assignment_handling
        Whether to include (default) or exclude assignment-derived realized P&L
        from the realized totals. When set to "exclude", assignment premiums are
        tracked separately for reconciliation.

    Returns
    -------
    CashFlowPnlReport
        Complete report with period-based metrics and totals
    """
    # Fetch and normalize all transactions (no date filter for proper leg matching)
    all_normalized_txns = fetch_normalized_transactions(
        repository,
        account_name=account_name,
        account_number=account_number,
        ticker=ticker,
    )

    if not all_normalized_txns:
        return _create_empty_report(account_name, account_number, period_type)

    # Match legs from all transactions (for proper matching across date boundaries)
    matched_legs = match_legs_from_transactions(all_normalized_txns)

    # Filter transactions by date range for cash flow aggregation
    filtered_txns = _filter_transactions_by_date(all_normalized_txns, since=since, until=until)

    # Aggregate realized stock P&L from closed lots
    stock_lot_summaries = fetch_stock_lot_summaries(
        repository,
        account_name=account_name,
        account_number=account_number,
        ticker=ticker,
        status="closed",
    )
    stock_realized_by_period = _aggregate_stock_realized_by_period(
        stock_lot_summaries,
        period_type,
        since=since,
        until=until,
    )

    # Aggregate cash flow and P&L by period
    cash_flow_by_period = _aggregate_cash_flow_by_period(filtered_txns, period_type)
    pnl_by_period = _aggregate_pnl_by_period(
        matched_legs,
        filtered_txns,
        period_type,
        since=since,
        until=until,
        clamp_periods_to_range=clamp_periods_to_range,
        assignment_handling=assignment_handling,
    )

    # Build period metrics and calculate totals
    periods = _build_period_metrics(
        cash_flow_by_period,
        pnl_by_period,
        stock_realized_by_period,
        filtered_txns,
        period_type,
    )
    totals = _calculate_totals(periods)

    return CashFlowPnlReport(
        account_name=account_name,
        account_number=account_number,
        period_type=period_type,
        periods=periods,
        totals=totals,
    )


def _empty_period_entry() -> Dict[str, Decimal]:
    """Return a zeroed-out holder for per-period P&L components."""
    return {
        "realized_profits_gross": ZERO,
        "realized_losses_gross": ZERO,
        "realized_pnl_gross": ZERO,
        "realized_profits_net": ZERO,
        "realized_losses_net": ZERO,
        "realized_pnl_net": ZERO,
        "assignment_realized_gross": ZERO,
        "assignment_realized_net": ZERO,
        "unrealized_exposure": ZERO,
        "opening_fees": ZERO,
        "closing_fees": ZERO,
        "total_fees": ZERO,
    }<|MERGE_RESOLUTION|>--- conflicted
+++ resolved
@@ -29,13 +29,7 @@
     _lot_was_open_during_period,
     _parse_period_key_to_date,
 )
-<<<<<<< HEAD
-from .cash_flow_pnl_keys import (
-    PnlPeriodCollectionOptions,
-    _collect_pnl_period_keys,
-)
-=======
->>>>>>> f07320a8
+from .cash_flow_pnl_keys import PnlPeriodCollectionOptions
 from .leg_matching import MatchedLeg
 from .stock_lots import StockLotSummary, fetch_stock_lot_summaries
 from .transaction_loader import (
